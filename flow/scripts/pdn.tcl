<<<<<<< HEAD
source $::env(SCRIPTS_DIR)/load.tcl
load_design 2_5_floorplan_tapcell.odb 1_synth.sdc "Starting PDN generation"
=======
if {![info exists standalone] || $standalone} {
  # Read lef
  read_lef $::env(TECH_LEF)
  read_lef $::env(SC_LEF)
  if {[info exist ::env(ADDITIONAL_LEFS)]} {
    foreach lef $::env(ADDITIONAL_LEFS) {
      read_lef $lef
    }
  }

  # Read liberty files
  source $::env(SCRIPTS_DIR)/read_liberty.tcl

  # Read design files
  read_def $::env(RESULTS_DIR)/2_5_floorplan_tapcell.def
} else {
  puts "Starting PDN generation"
}
>>>>>>> d05d00f5

if {[info exist ::env(PDN_TCL)]} {
  source $::env(PDN_TCL)
  pdngen -verbose
} elseif {[info exist ::env(PDN_CFG)]} {
  pdngen $::env(PDN_CFG) -verbose
}

#foreach net_name [concat $::power_nets $::ground_nets] {
#  check_power_grid -net $net_name
#}

if {![info exists standalone] || $standalone} {
  # write output
<<<<<<< HEAD
  write_db $::env(RESULTS_DIR)/2_6_floorplan_pdn.odb
=======
  write_def $::env(RESULTS_DIR)/2_6_floorplan_pdn.def
}
>>>>>>> d05d00f5

if {[info exists ::env(POST_PDN_TCL)] && [file exists $::env(POST_PDN_TCL)]} {
  source $::env(POST_PDN_TCL)
}<|MERGE_RESOLUTION|>--- conflicted
+++ resolved
@@ -1,26 +1,5 @@
-<<<<<<< HEAD
 source $::env(SCRIPTS_DIR)/load.tcl
 load_design 2_5_floorplan_tapcell.odb 1_synth.sdc "Starting PDN generation"
-=======
-if {![info exists standalone] || $standalone} {
-  # Read lef
-  read_lef $::env(TECH_LEF)
-  read_lef $::env(SC_LEF)
-  if {[info exist ::env(ADDITIONAL_LEFS)]} {
-    foreach lef $::env(ADDITIONAL_LEFS) {
-      read_lef $lef
-    }
-  }
-
-  # Read liberty files
-  source $::env(SCRIPTS_DIR)/read_liberty.tcl
-
-  # Read design files
-  read_def $::env(RESULTS_DIR)/2_5_floorplan_tapcell.def
-} else {
-  puts "Starting PDN generation"
-}
->>>>>>> d05d00f5
 
 if {[info exist ::env(PDN_TCL)]} {
   source $::env(PDN_TCL)
@@ -35,12 +14,8 @@
 
 if {![info exists standalone] || $standalone} {
   # write output
-<<<<<<< HEAD
   write_db $::env(RESULTS_DIR)/2_6_floorplan_pdn.odb
-=======
-  write_def $::env(RESULTS_DIR)/2_6_floorplan_pdn.def
 }
->>>>>>> d05d00f5
 
 if {[info exists ::env(POST_PDN_TCL)] && [file exists $::env(POST_PDN_TCL)]} {
   source $::env(POST_PDN_TCL)
