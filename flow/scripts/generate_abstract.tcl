--- conflicted
+++ resolved
@@ -1,32 +1,4 @@
-<<<<<<< HEAD
 source $::env(SCRIPTS_DIR)/load.tcl
 load_design 6_1_fill.odb 6_1_fill.sdc "Starting generation of abstract views"
 
-source scripts/generate_lef.tcl 
-
-if {![info exists standalone] || $standalone} {
-  exit
-}
-=======
-if {![info exists standalone] || $standalone} {
-  # Read lef
-  read_lef $::env(TECH_LEF)
-  read_lef $::env(SC_LEF)
-  if {[info exist ::env(ADDITIONAL_LEFS)]} {
-    foreach lef $::env(ADDITIONAL_LEFS) {
-      read_lef $lef
-    }
-  }
-
-  # Read liberty files
-  source $::env(SCRIPTS_DIR)/read_liberty.tcl
-
-  # Read def and sdc
-  # Use -order_wires to build wire graph
-  # for antenna checker read_def -order_wires $::env(RESULTS_DIR)/6_1_fill.def
-  read_def $::env(RESULTS_DIR)/6_1_fill.def
-}
-
-puts "Starting generation of abstract views"
-source scripts/generate_lef.tcl
->>>>>>> d05d00f5
+source scripts/generate_lef.tcl 