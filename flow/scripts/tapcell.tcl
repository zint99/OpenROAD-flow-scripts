source $::env(SCRIPTS_DIR)/load.tcl
load_design 2_4_floorplan_macro.odb 1_synth.sdc "Starting tapcell"

if {[info exist ::env(TAPCELL_TCL)]} {
  source $::env(TAPCELL_TCL)
}

<<<<<<< HEAD
if {![info exists standalone] || $standalone} {
  # write output
  write_db $::env(RESULTS_DIR)/2_5_floorplan_tapcell.odb
=======
if {![info exists save_checkpoint] || $save_checkpoint} {
  write_def $::env(RESULTS_DIR)/2_5_floorplan_tapcell.def
>>>>>>> 54c29a50
}<|MERGE_RESOLUTION|>--- conflicted
+++ resolved
@@ -5,12 +5,6 @@
   source $::env(TAPCELL_TCL)
 }
 
-<<<<<<< HEAD
-if {![info exists standalone] || $standalone} {
-  # write output
+if {![info exists save_checkpoint] || $save_checkpoint} {
   write_db $::env(RESULTS_DIR)/2_5_floorplan_tapcell.odb
-=======
-if {![info exists save_checkpoint] || $save_checkpoint} {
-  write_def $::env(RESULTS_DIR)/2_5_floorplan_tapcell.def
->>>>>>> 54c29a50
 }