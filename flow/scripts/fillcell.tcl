<<<<<<< HEAD
if {[expr [file exists $::env(REPORTS_DIR)/congestion.rpt] && \
    [file size $::env(REPORTS_DIR)/congestion.rpt] != 0]} {
  error "Global routing failed, run `make gui_grt` and load $::env(REPORTS_DIR)/congestion.rpt \
    in DRC viewer to view congestion"
}
=======
>>>>>>> 64b0fca4
source $::env(SCRIPTS_DIR)/load.tcl
load_design 5_1_grt.odb 4_cts.sdc

set_propagated_clock [all_clocks]

filler_placement $::env(FILL_CELLS)
check_placement

write_db $::env(RESULTS_DIR)/5_2_fillcell.odb<|MERGE_RESOLUTION|>--- conflicted
+++ resolved
@@ -1,11 +1,9 @@
-<<<<<<< HEAD
 if {[expr [file exists $::env(REPORTS_DIR)/congestion.rpt] && \
     [file size $::env(REPORTS_DIR)/congestion.rpt] != 0]} {
   error "Global routing failed, run `make gui_grt` and load $::env(REPORTS_DIR)/congestion.rpt \
     in DRC viewer to view congestion"
 }
-=======
->>>>>>> 64b0fca4
+
 source $::env(SCRIPTS_DIR)/load.tcl
 load_design 5_1_grt.odb 4_cts.sdc
 
