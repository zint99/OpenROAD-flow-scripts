--- conflicted
+++ resolved
@@ -23,14 +23,8 @@
           -max_routing_layer $::env(MAX_ROUTING_LAYER) \
           -unidirectional_routing true \
           -capacity_adjustment 0.15 \
-<<<<<<< HEAD
-          -layers_adjustments {{2 0.5} {3 0.5}} 
-
-      
-=======
           -layers_adjustments {{2 0.5} {3 0.5}} \
           -overflow_iterations 200
->>>>>>> 4ed11aa2
 
 if {![info exists standalone] || $standalone} {
   exit
