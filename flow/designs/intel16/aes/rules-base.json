--- conflicted
+++ resolved
@@ -8,11 +8,7 @@
         "compare": "=="
     },
     "placeopt__design__instance__area": {
-<<<<<<< HEAD
-        "value": 8588,
-=======
         "value": 8840,
->>>>>>> 76502307
         "compare": "<="
     },
     "placeopt__design__instance__count__stdcell": {
@@ -24,11 +20,7 @@
         "compare": "=="
     },
     "cts__design__instance__count__setup_buffer": {
-<<<<<<< HEAD
-        "value": 1158,
-=======
         "value": 1159,
->>>>>>> 76502307
         "compare": "<="
     },
     "cts__design__instance__count__hold_buffer": {
@@ -48,19 +40,11 @@
         "compare": "<="
     },
     "finish__timing__setup__ws": {
-<<<<<<< HEAD
-        "value": -175.26,
-        "compare": ">="
-    },
-    "finish__design__instance__area": {
-        "value": 8885,
-=======
         "value": -55.46,
         "compare": ">="
     },
     "finish__design__instance__area": {
         "value": 9167,
->>>>>>> 76502307
         "compare": "<="
     },
     "finish__timing__drv__setup_violation_count": {
