--- conflicted
+++ resolved
@@ -72,11 +72,7 @@
         "compare": ">="
     },
     "finish__timing__drv__max_cap_limit": {
-<<<<<<< HEAD
-        "value": -0.7,
-=======
         "value": -0.54,
->>>>>>> 4ad47a4a
         "compare": ">="
     },
     "finish__timing__drv__setup_violation_count": {
