--- conflicted
+++ resolved
@@ -24,13 +24,9 @@
 export DIE_AREA    = 0 0 900 800 
 export CORE_AREA   = 10.07 11.2 890 790 
 
-<<<<<<< HEAD
 export PLACE_PINS_ARGS = -exclude left:500-800 -exclude right:500-800 -exclude top:*
 
 export MACRO_PLACE_HALO = 7 7
 export MACRO_PLACE_CHANNEL = 14 14
 
-export PLACE_DENSITY_LB_ADDON = 0.10
-=======
-export PLACE_DENSITY = 0.25
->>>>>>> 071de423
+export PLACE_DENSITY_LB_ADDON = 0.10