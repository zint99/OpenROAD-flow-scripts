{
    "synth__design__instance__area__stdcell": {
        "value": 1024521,
        "compare": "<="
    },
    "constraints__clocks__count": {
        "value": 8,
        "compare": "=="
    },
    "placeopt__design__instance__area": {
        "value": 535034,
        "compare": "<="
    },
    "placeopt__design__instance__count__stdcell": {
        "value": 545791,
        "compare": "<="
    },
    "detailedplace__design__violations": {
        "value": 0,
        "compare": "=="
    },
    "cts__timing__setup__ws": {
        "value": -1424.54,
        "compare": ">="
    },
    "cts__timing__setup__ws__pre_repair": {
        "value": -1926.43,
        "compare": ">="
    },
    "cts__timing__setup__ws__post_repair": {
        "value": -1924.49,
        "compare": ">="
    },
    "cts__design__instance__count__setup_buffer": {
        "value": 23736,
        "compare": "<="
    },
    "cts__design__instance__count__hold_buffer": {
<<<<<<< HEAD
        "value": 1820,
=======
        "value": 23736,
>>>>>>> befc5941
        "compare": "<="
    },
    "globalroute__timing__setup__ws": {
        "value": -616.35,
        "compare": ">="
    },
    "detailedroute__route__wirelength": {
        "value": 8724163,
        "compare": "<="
    },
    "detailedroute__route__drc_errors": {
        "value": 1,
        "compare": "<="
    },
    "finish__timing__setup__ws": {
        "value": -130.79,
        "compare": ">="
    },
    "finish__design__instance__area": {
        "value": 539546,
        "compare": "<="
    },
    "finish__timing__drv__max_slew_limit": {
        "value": -0.31,
        "compare": ">="
    },
    "finish__timing__drv__max_fanout_limit": {
        "value": -0.2,
        "compare": ">="
    },
    "finish__timing__drv__max_cap_limit": {
        "value": -0.2,
        "compare": ">="
    },
    "finish__timing__drv__setup_violation_count": {
        "value": 13,
        "compare": "<="
    },
    "finish__timing__drv__hold_violation_count": {
        "value": 12,
        "compare": "<="
    },
    "finish__timing__wns_percent_delay": {
        "value": -11.97,
        "compare": ">="
    }
}<|MERGE_RESOLUTION|>--- conflicted
+++ resolved
@@ -32,15 +32,11 @@
         "compare": ">="
     },
     "cts__design__instance__count__setup_buffer": {
-        "value": 23736,
+        "value": 168,
         "compare": "<="
     },
     "cts__design__instance__count__hold_buffer": {
-<<<<<<< HEAD
         "value": 1820,
-=======
-        "value": 23736,
->>>>>>> befc5941
         "compare": "<="
     },
     "globalroute__timing__setup__ws": {
@@ -52,7 +48,7 @@
         "compare": "<="
     },
     "detailedroute__route__drc_errors": {
-        "value": 1,
+        "value": 0,
         "compare": "<="
     },
     "finish__timing__setup__ws": {
