export DESIGN_NICKNAME = bp_single
export DESIGN_NAME = bsg_chip
export PLATFORM    = gf12

# export VERILOG_FILES = $(PLATFORM_DIR)/bp/bsg_ac_black_parrot_single_core_v0/bsg_chip.sv2v.v
export VERILOG_FILES =  $(PLATFORM_DIR)/bp/bsg_ac_black_parrot_single_core_v0/yosys/synth_don_abc_script.v \
                        $(PLATFORM_DIR)/bp/IN12LP_GPIO18_13M9S30P.blackbox.v

export SDC_FILE      = $(PLATFORM_DIR)/bp/bsg_ac_black_parrot_single_core_v0/bsg_chip.elab.v.sdc

export WRAP_LEFS       = $(PLATFORM_DIR)/lef/gf12_1r1w_d32_w64_m1.lef \
                         $(PLATFORM_DIR)/lef/gf12_1rw_d128_w116_m2_bit.lef \
                         $(PLATFORM_DIR)/lef/gf12_1rw_d256_w48_m2.lef \
                         $(PLATFORM_DIR)/lef/gf12_1rw_d512_w64_m2_byte.lef \
                         $(PLATFORM_DIR)/lef/gf12_1rw_d64_w124_m2_bit.lef \
                         $(PLATFORM_DIR)/lef/gf12_1rw_d64_w62_m2_bit.lef

export ADDITIONAL_LEFS = $(PLATFORM_DIR)/lef/IN12LP_GPIO18_13M9S30P.lef \
                         $(PLATFORM_DIR)/lef/CDMM_13M_3Mx_2Cx_4Kx_2Hx_2Gx_LB.lef

export WRAP_LIBS       = $(PLATFORM_DIR)/lib/gf12_1r1w_d32_w64_m1_ffpg_sigcmin_0p88v_0p88v_m40c.lib \
                         $(PLATFORM_DIR)/lib/gf12_1rw_d128_w116_m2_bit_ffpg_sigcmin_0p88v_0p88v_m40c.lib \
                         $(PLATFORM_DIR)/lib/gf12_1rw_d256_w48_m2_ffpg_sigcmin_0p88v_0p88v_m40c.lib \
                         $(PLATFORM_DIR)/lib/gf12_1rw_d512_w64_m2_byte_ffpg_sigcmin_0p88v_0p88v_m40c.lib \
                         $(PLATFORM_DIR)/lib/gf12_1rw_d64_w124_m2_bit_ffpg_sigcmin_0p88v_0p88v_m40c.lib \
                         $(PLATFORM_DIR)/lib/gf12_1rw_d64_w62_m2_bit_ffpg_sigcmin_0p88v_0p88v_m40c.lib

export ADDITIONAL_LIBS = $(PLATFORM_DIR)/lib/IN12LP_GPIO18_13M9S30P_TT_0P8_1P8_25.lib

export ADDITIONAL_GDS  = $(PLATFORM_DIR)/gds/gf12_1r1w_d32_w64_m1.gds2 \
                         $(PLATFORM_DIR)/gds/gf12_1rw_d128_w116_m2_bit.gds2 \
                         $(PLATFORM_DIR)/gds/gf12_1rw_d256_w48_m2.gds2 \
                         $(PLATFORM_DIR)/gds/gf12_1rw_d512_w64_m2_byte.gds2 \
                         $(PLATFORM_DIR)/gds/gf12_1rw_d64_w124_m2_bit.gds2 \
                         $(PLATFORM_DIR)/gds/gf12_1rw_d64_w62_m2_bit.gds2 \
                         $(PLATFORM_DIR)/gds/IN12LP_GPIO18_13M9S30P.gds \
                         $(PLATFORM_DIR)/gds/GoLd_LN14_CDMM_32xxx.gds.gz

export SEAL_GDS        = $(PLATFORM_DIR)/gds/crackstop_3x3.gds


export FOOTPRINT    = $(PLATFORM_DIR)/bp/bsg_bp_single.package.strategy
export SIG_MAP_FILE = $(PLATFORM_DIR)/bp/soc_bsg_black_parrot.sigmap

# These values must be multiples of placement site
# export DIE_AREA    =
# export CORE_AREA   =

export ABC_CLOCK_PERIOD_IN_PS = 1250

export PLACE_DENSITY = 0.20

export MACRO_WRAPPERS = $(PLATFORM_DIR)/bp/wrappers/wrappers.tcl
#export MACRO_PLACEMENT = $(PLATFORM_DIR)/bp/bp_single.macro_placment.cfg
#export MACRO_PLACEMENT = $(PLATFORM_DIR)/bp/auto_bp_single.macro_placment.cfg
export MACRO_PLACEMENT = $(PLATFORM_DIR)/bp/auto_fence2_bp_single.macro_placment.cfg

export PDN_CFG ?= $(PLATFORM_DIR)/cfg/pdn_grid_strategy_13m_9T.top.cfg

# TODO: replace this with max(CHANNEL_WIDTH_[HV]) from IP_global.cfg
export MACRO_BLOCKAGE_HALO = 25

export DESIGN_TYPE = CHIP

<<<<<<< HEAD
# set all clock uncertainty to 350, for OR to use in cts and repair_timing
export POST_FLOORPLAN_UNCERTAINTY_PS    = 300

# set all clock uncertainty back to 50, after routing
export POST_ROUTE_UNCERTAINTY_PS = 0

export POST_DETAIL_ROUTE_TCL = $(PLATFORM_DIR)/openRoad/post_detail_route.tcl
export POST_FLOORPLAN_TCL    = $(PLATFORM_DIR)/openRoad/post_floorplan.tcl
=======
# enable slack margin for setup and hold fix after CTS
export SETUP_SLACK_MARGIN ?= 100
export HOLD_SLACK_MARGIN  ?= 300
>>>>>>> d521fce4
<|MERGE_RESOLUTION|>--- conflicted
+++ resolved
@@ -62,17 +62,6 @@
 
 export DESIGN_TYPE = CHIP
 
-<<<<<<< HEAD
-# set all clock uncertainty to 350, for OR to use in cts and repair_timing
-export POST_FLOORPLAN_UNCERTAINTY_PS    = 300
-
-# set all clock uncertainty back to 50, after routing
-export POST_ROUTE_UNCERTAINTY_PS = 0
-
-export POST_DETAIL_ROUTE_TCL = $(PLATFORM_DIR)/openRoad/post_detail_route.tcl
-export POST_FLOORPLAN_TCL    = $(PLATFORM_DIR)/openRoad/post_floorplan.tcl
-=======
 # enable slack margin for setup and hold fix after CTS
 export SETUP_SLACK_MARGIN ?= 100
-export HOLD_SLACK_MARGIN  ?= 300
->>>>>>> d521fce4
+export HOLD_SLACK_MARGIN  ?= 300