--- conflicted
+++ resolved
@@ -32,15 +32,11 @@
         "compare": ">="
     },
     "cts__design__instance__count__setup_buffer": {
-<<<<<<< HEAD
         "value": 220,
-=======
-        "value": 1415,
->>>>>>> befc5941
         "compare": "<="
     },
     "cts__design__instance__count__hold_buffer": {
-        "value": 1415,
+        "value": 190,
         "compare": "<="
     },
     "globalroute__timing__clock__slack": {
