--- conflicted
+++ resolved
@@ -77,11 +77,7 @@
         },
         {
             "field": "finish__timing__drv__max_slew",
-<<<<<<< HEAD
-            "value": 190,
-=======
             "value": 225,
->>>>>>> 63b71be4
             "compare": "<="
         },
         {
