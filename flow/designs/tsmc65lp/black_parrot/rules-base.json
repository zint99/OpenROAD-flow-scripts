{
    "synth__design__instance__area__stdcell": {
        "value": 1836008,
        "compare": "<="
    },
    "constraints__clocks__count": {
        "value": 1,
        "compare": "=="
    },
    "placeopt__design__instance__area": {
        "value": 2096668,
        "compare": "<="
    },
    "placeopt__design__instance__count__stdcell": {
        "value": 182510,
        "compare": "<="
    },
    "detailedplace__design__violations": {
        "value": 0,
        "compare": "=="
    },
    "cts__timing__setup__ws": {
        "value": -1.83,
        "compare": ">="
    },
    "cts__timing__setup__ws__pre_repair": {
        "value": -4.08,
        "compare": ">="
    },
    "cts__timing__setup__ws__post_repair": {
        "value": -3.98,
        "compare": ">="
    },
    "cts__design__instance__count__setup_buffer": {
        "value": 6182,
        "compare": "<="
    },
    "cts__design__instance__count__hold_buffer": {
        "value": 6182,
        "compare": "<="
    },
    "globalroute__timing__clock__slack": {
        "value": -1.24,
        "compare": ">="
    },
    "globalroute__timing__setup__ws": {
        "value": -1.24,
        "compare": ">="
    },
    "detailedroute__route__wirelength": {
        "value": 10447982,
        "compare": "<="
    },
    "detailedroute__route__drc_errors": {
        "value": 0,
        "compare": "<="
    },
    "finish__timing__setup__ws": {
        "value": 0.0,
        "compare": ">="
    },
    "finish__design__instance__area": {
        "value": 2123740,
        "compare": "<="
    },
    "finish__timing__drv__max_slew_limit": {
        "value": -0.2,
        "compare": ">="
    },
    "finish__timing__drv__max_fanout_limit": {
        "value": -0.2,
        "compare": ">="
    },
    "finish__timing__drv__max_cap_limit": {
        "value": -0.2,
        "compare": ">="
    },
    "finish__timing__drv__setup_violation_count": {
        "value": 10,
        "compare": "<="
    },
    "finish__timing__drv__hold_violation_count": {
<<<<<<< HEAD
        "value": 50,
=======
        "value": 141,
>>>>>>> d6822000
        "compare": "<="
    },
    "finish__timing__wns_percent_delay": {
        "value": -10.0,
        "compare": ">="
    }
}<|MERGE_RESOLUTION|>--- conflicted
+++ resolved
@@ -80,11 +80,7 @@
         "compare": "<="
     },
     "finish__timing__drv__hold_violation_count": {
-<<<<<<< HEAD
         "value": 50,
-=======
-        "value": 141,
->>>>>>> d6822000
         "compare": "<="
     },
     "finish__timing__wns_percent_delay": {
