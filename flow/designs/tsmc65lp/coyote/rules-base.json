{
    "synth__design__instance__area__stdcell": {
        "value": 1947111,
        "compare": "<="
    },
    "constraints__clocks__count": {
        "value": 1,
        "compare": "=="
    },
    "placeopt__design__instance__area": {
        "value": 2475248,
        "compare": "<="
    },
    "placeopt__design__instance__count__stdcell": {
        "value": 296927,
        "compare": "<="
    },
    "detailedplace__design__violations": {
        "value": 0,
        "compare": "=="
    },
    "cts__timing__setup__ws": {
        "value": -2.03,
        "compare": ">="
    },
    "cts__timing__setup__ws__pre_repair": {
        "value": -1.97,
        "compare": ">="
    },
    "cts__timing__setup__ws__post_repair": {
        "value": -1.97,
        "compare": ">="
    },
    "cts__design__instance__count__setup_buffer": {
        "value": 12918,
        "compare": "<="
    },
    "cts__design__instance__count__hold_buffer": {
<<<<<<< HEAD
        "value": 1350,
=======
        "value": 12918,
>>>>>>> befc5941
        "compare": "<="
    },
    "globalroute__timing__clock__slack": {
        "value": 0.0,
        "compare": ">="
    },
    "globalroute__timing__setup__ws": {
        "value": 0.0,
        "compare": ">="
    },
    "detailedroute__route__wirelength": {
        "value": 12173719,
        "compare": "<="
    },
    "detailedroute__route__drc_errors": {
        "value": 0,
        "compare": "<="
    },
    "finish__timing__setup__ws": {
        "value": 0.0,
        "compare": ">="
    },
    "finish__design__instance__area": {
        "value": 2495610,
        "compare": "<="
    },
    "finish__timing__drv__max_slew_limit": {
        "value": -9.39,
        "compare": ">="
    },
    "finish__timing__drv__max_fanout_limit": {
        "value": -0.2,
        "compare": ">="
    },
    "finish__timing__drv__max_cap_limit": {
        "value": -0.2,
        "compare": ">="
    },
    "finish__timing__drv__setup_violation_count": {
        "value": 11,
        "compare": "<="
    },
    "finish__timing__drv__hold_violation_count": {
        "value": 10,
        "compare": "<="
    },
    "finish__timing__wns_percent_delay": {
        "value": -10.0,
        "compare": ">="
    }
}<|MERGE_RESOLUTION|>--- conflicted
+++ resolved
@@ -32,15 +32,11 @@
         "compare": ">="
     },
     "cts__design__instance__count__setup_buffer": {
-        "value": 12918,
+        "value": 12,
         "compare": "<="
     },
     "cts__design__instance__count__hold_buffer": {
-<<<<<<< HEAD
         "value": 1350,
-=======
-        "value": 12918,
->>>>>>> befc5941
         "compare": "<="
     },
     "globalroute__timing__clock__slack": {
