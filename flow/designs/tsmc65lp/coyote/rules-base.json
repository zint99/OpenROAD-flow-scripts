--- conflicted
+++ resolved
@@ -77,20 +77,12 @@
         },
         {
             "field": "finish__timing__drv__max_slew",
-<<<<<<< HEAD
-            "value": 1722,
-=======
             "value": 1664,
->>>>>>> fbcfb64b
             "compare": "<="
         },
         {
             "field": "finish__timing__drv__max_fanout",
-<<<<<<< HEAD
-            "value": 1446,
-=======
             "value": 1662,
->>>>>>> fbcfb64b
             "compare": "<="
         },
         {
