--- conflicted
+++ resolved
@@ -42,29 +42,17 @@
         },
         {
             "field": "cts__design__instance__count__hold_buffer",
-<<<<<<< HEAD
-            "value": 400,
-=======
             "value": 99,
->>>>>>> 0b70f1e8
             "compare": "<="
         },
         {
             "field": "globalroute__timing__clock__slack",
-<<<<<<< HEAD
-            "value": -0.4,
-=======
             "value": -0.55,
->>>>>>> 0b70f1e8
             "compare": ">="
         },
         {
             "field": "globalroute__timing__setup__ws",
-<<<<<<< HEAD
-            "value": -0.4,
-=======
             "value": -0.55,
->>>>>>> 0b70f1e8
             "compare": ">="
         },
         {
@@ -79,11 +67,7 @@
         },
         {
             "field": "finish__timing__setup__ws",
-<<<<<<< HEAD
-            "value": -0.25,
-=======
             "value": -0.57,
->>>>>>> 0b70f1e8
             "compare": ">="
         },
         {
@@ -93,11 +77,7 @@
         },
         {
             "field": "finish__timing__drv__max_slew",
-<<<<<<< HEAD
-            "value": 50,
-=======
             "value": 82,
->>>>>>> 0b70f1e8
             "compare": "<="
         },
         {
