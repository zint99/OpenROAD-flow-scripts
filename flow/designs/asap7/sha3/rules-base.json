--- conflicted
+++ resolved
@@ -76,7 +76,6 @@
             "compare": "<="
         },
         {
-<<<<<<< HEAD
             "field": "finish__timing__drv__max_slew",
             "value": 500,
             "compare": "<="
@@ -85,11 +84,6 @@
             "field": "finish__timing__drv__max_fanout",
             "value": 10,
             "compare": "<="
-=======
-            "field": "finish__timing__drv__max_slew_limit",
-            "value": -0.8,
-            "compare": ">="
->>>>>>> b6bb74f6
         },
         {
             "field": "finish__timing__drv__max_cap_limit",
