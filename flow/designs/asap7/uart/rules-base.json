{
    "synth__design__instance__area__stdcell": {
        "value": 79.83,
        "compare": "<="
    },
    "constraints__clocks__count": {
        "value": 1,
        "compare": "=="
    },
    "placeopt__design__instance__area": {
        "value": 87,
        "compare": "<="
    },
    "placeopt__design__instance__count__stdcell": {
        "value": 761,
        "compare": "<="
    },
    "detailedplace__design__violations": {
        "value": 0,
        "compare": "=="
    },
    "cts__design__instance__count__setup_buffer": {
        "value": 66,
        "compare": "<="
    },
    "cts__design__instance__count__hold_buffer": {
        "value": 66,
        "compare": "<="
    },
    "detailedroute__route__wirelength": {
<<<<<<< HEAD
        "value": 1702,
=======
        "value": 1695,
>>>>>>> eb58be18
        "compare": "<="
    },
    "detailedroute__route__drc_errors": {
        "value": 0,
        "compare": "<="
    },
    "detailedroute__antenna__violating__nets": {
        "value": 0,
        "compare": "<="
    },
    "finish__timing__setup__ws": {
        "value": -25.34,
        "compare": ">="
    },
    "finish__design__instance__area": {
        "value": 92,
        "compare": "<="
    },
    "finish__timing__drv__setup_violation_count": {
        "value": 37,
        "compare": "<="
    },
    "finish__timing__drv__hold_violation_count": {
        "value": 100,
        "compare": "<="
    },
    "finish__timing__wns_percent_delay": {
        "value": -12.14,
        "compare": ">="
    }
}<|MERGE_RESOLUTION|>--- conflicted
+++ resolved
@@ -28,11 +28,7 @@
         "compare": "<="
     },
     "detailedroute__route__wirelength": {
-<<<<<<< HEAD
-        "value": 1702,
-=======
         "value": 1695,
->>>>>>> eb58be18
         "compare": "<="
     },
     "detailedroute__route__drc_errors": {
