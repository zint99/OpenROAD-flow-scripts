--- conflicted
+++ resolved
@@ -36,11 +36,7 @@
         "compare": "<="
     },
     "detailedroute__antenna__violating__nets": {
-<<<<<<< HEAD
         "value": 17,
-=======
-        "value": 14,
->>>>>>> 46acc762
         "compare": "<="
     },
     "finish__timing__setup__ws": {
