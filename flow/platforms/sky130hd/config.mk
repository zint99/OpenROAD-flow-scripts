# Process node
export PROCESS = 130

#-----------------------------------------------------
# Tech/Libs
# ----------------------------------------------------
export TECH_LEF = ./platforms/$(PLATFORM)/lef/sky130_fd_sc_hd.tlef
export SC_LEF = ./platforms/$(PLATFORM)/lef/sky130_fd_sc_hd_merged.lef

export LIB_FILES = ./platforms/$(PLATFORM)/lib/sky130_fd_sc_hd__tt_025C_1v80.lib \
                     $(ADDITIONAL_LIBS)
export GDS_FILES = $(wildcard ./platforms/$(PLATFORM)/gds/*.gds) \
                     $(ADDITIONAL_GDS_FILES)

# Dont use cells to ease congestion
# Specify at least one filler cell if none

# The *probe* are for inserting probe points and have metal shapes
# on all layers.
# *lpflow* cells are for multi-power domains
export DONT_USE_CELLS += \
    sky130_fd_sc_hd__probe_p_8 sky130_fd_sc_hd__probec_p_8 \
    sky130_fd_sc_hd__lpflow_bleeder_1 \
    sky130_fd_sc_hd__lpflow_clkbufkapwr_1 \
    sky130_fd_sc_hd__lpflow_clkbufkapwr_16 \
    sky130_fd_sc_hd__lpflow_clkbufkapwr_2 \
    sky130_fd_sc_hd__lpflow_clkbufkapwr_4 \
    sky130_fd_sc_hd__lpflow_clkbufkapwr_8 \
    sky130_fd_sc_hd__lpflow_clkinvkapwr_1 \
    sky130_fd_sc_hd__lpflow_clkinvkapwr_16 \
    sky130_fd_sc_hd__lpflow_clkinvkapwr_2 \
    sky130_fd_sc_hd__lpflow_clkinvkapwr_4 \
    sky130_fd_sc_hd__lpflow_clkinvkapwr_8 \
    sky130_fd_sc_hd__lpflow_decapkapwr_12 \
    sky130_fd_sc_hd__lpflow_decapkapwr_3 \
    sky130_fd_sc_hd__lpflow_decapkapwr_4 \
    sky130_fd_sc_hd__lpflow_decapkapwr_6 \
    sky130_fd_sc_hd__lpflow_decapkapwr_8 \
    sky130_fd_sc_hd__lpflow_inputiso0n_1 \
    sky130_fd_sc_hd__lpflow_inputiso0p_1 \
    sky130_fd_sc_hd__lpflow_inputiso1n_1 \
    sky130_fd_sc_hd__lpflow_inputiso1p_1 \
    sky130_fd_sc_hd__lpflow_inputisolatch_1 \
    sky130_fd_sc_hd__lpflow_isobufsrc_1 \
    sky130_fd_sc_hd__lpflow_isobufsrc_16 \
    sky130_fd_sc_hd__lpflow_isobufsrc_2 \
    sky130_fd_sc_hd__lpflow_isobufsrc_4 \
    sky130_fd_sc_hd__lpflow_isobufsrc_8 \
    sky130_fd_sc_hd__lpflow_isobufsrckapwr_16 \
    sky130_fd_sc_hd__lpflow_lsbuf_lh_hl_isowell_tap_1 \
    sky130_fd_sc_hd__lpflow_lsbuf_lh_hl_isowell_tap_2 \
    sky130_fd_sc_hd__lpflow_lsbuf_lh_hl_isowell_tap_4 \
    sky130_fd_sc_hd__lpflow_lsbuf_lh_isowell_4 \
    sky130_fd_sc_hd__lpflow_lsbuf_lh_isowell_tap_1 \
    sky130_fd_sc_hd__lpflow_lsbuf_lh_isowell_tap_2 \
    sky130_fd_sc_hd__lpflow_lsbuf_lh_isowell_tap_4
#
# Define fill cells
export FILL_CELLS = sky130_fd_sc_hd__fill_1 sky130_fd_sc_hd__fill_2 sky130_fd_sc_hd__fill_4 sky130_fd_sc_hd__fill_8
#
# Define Hold Buffer
export HOLD_BUF_CELL = sky130_fd_sc_hd__buf_1

# -----------------------------------------------------
#  Yosys
#  ----------------------------------------------------
# Set the TIEHI/TIELO cells
# These are used in yosys synthesis to avoid logical 1/0's in the netlist
export TIEHI_CELL_AND_PORT = sky130_fd_sc_hd__conb_1 HI
export TIELO_CELL_AND_PORT = sky130_fd_sc_hd__conb_1 LO

# Used in synthesis
export MIN_BUF_CELL_AND_PORTS = sky130_fd_sc_hd__buf_4 A X

# Used in synthesis
export MAX_FANOUT = 5

# Yosys mapping files
export LATCH_MAP_FILE = ./platforms/$(PLATFORM)/cells_latch_hd.v
export CLKGATE_MAP_FILE = ./platforms/$(PLATFORM)/cells_clkgate_hd.v
#
# Define ABC driver and load
export ABC_DRIVER_CELL = sky130_fd_sc_hd__buf_1
export ABC_LOAD_IN_FF = 5
#export ABC_CLOCK_PERIOD_IN_PS = 10

#--------------------------------------------------------
# Floorplan
# -------------------------------------------------------

# Placement site for core cells
# This can be found in the technology lef
export PLACE_SITE = unithd

# IO Pin fix margin
export IO_PIN_MARGIN = 70
#
# IO Placer pin layers
export IO_PLACER_H = 4
export IO_PLACER_V = 3

# Define default PDN config
export PDN_CFG ?= ./platforms/$(PLATFORM)/pdn.cfg

# Endcap and Welltie cells
export TAPCELL_TCL = ./platforms/$(PLATFORM)/tapcell.tcl

export MACRO_PLACE_HALO ?= 1 1
export MACRO_PLACE_CHANNEL ?= 80 80

#---------------------------------------------------------
# Place
# --------------------------------------------------------
# Layer to use for parasitics estimations
export WIRE_RC_LAYER = met3
#
# keep with gf
export CELL_PAD_IN_SITES_GLOBAL_PLACEMENT ?= 4
export CELL_PAD_IN_SITES_DETAIL_PLACEMENT ?= 2
#
# resizer repair_long_wires -max_length
export MAX_WIRE_LENGTH = 21000

<<<<<<< HEAD
# Avoid slew violations on clock tree
export CTS_CLUSTER_SIZE = 20
export CTS_CLUSTER_DIAMETER = 50
=======
export PLACE_DENSITY ?= 0.60

# Cell padding in SITE widths to ease rout-ability
export CELL_PAD_IN_SITES = 4
# 
# --------------------------------------------------------
#  CTS
#  -------------------------------------------------------
# TritonCTS options
export CTS_BUF_CELL   = sky130_fd_sc_hd__buf_1
export CTS_MAX_SLEW   = 1.5e-9
export CTS_MAX_CAP    = .1532e-12

# ---------------------------------------------------------
#  Route
# ---------------------------------------------------------
# FastRoute options
export MIN_ROUTING_LAYER = 2
export MAX_ROUTING_LAYER = 6
#
# Define fastRoute tcl
export FASTROUTE_TCL = ./platforms/$(PLATFORM)/fastroute.tcl

# KLayout technology file
export KLAYOUT_TECH_FILE = ./platforms/$(PLATFORM)/$(PLATFORM).lyt
#
# Rules for metal fill
export FILL_CONFIG = ./platforms/$(PLATFORM)/fill.json
#
# Template definition for power grid analysis
export TEMPLATE_PGA_CFG ?= ./platforms/sky130/template_pga.cfg
>>>>>>> f999c1f6
<|MERGE_RESOLUTION|>--- conflicted
+++ resolved
@@ -121,11 +121,10 @@
 # resizer repair_long_wires -max_length
 export MAX_WIRE_LENGTH = 21000
 
-<<<<<<< HEAD
 # Avoid slew violations on clock tree
 export CTS_CLUSTER_SIZE = 20
 export CTS_CLUSTER_DIAMETER = 50
-=======
+
 export PLACE_DENSITY ?= 0.60
 
 # Cell padding in SITE widths to ease rout-ability
@@ -156,5 +155,4 @@
 export FILL_CONFIG = ./platforms/$(PLATFORM)/fill.json
 #
 # Template definition for power grid analysis
-export TEMPLATE_PGA_CFG ?= ./platforms/sky130/template_pga.cfg
->>>>>>> f999c1f6
+export TEMPLATE_PGA_CFG ?= ./platforms/sky130/template_pga.cfg