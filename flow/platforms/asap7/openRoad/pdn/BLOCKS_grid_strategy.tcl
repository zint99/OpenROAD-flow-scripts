--- conflicted
+++ resolved
@@ -30,10 +30,6 @@
 # Element grid
 ####################################
 # The halo around the macro prevents pdn from blocking pin access
-<<<<<<< HEAD
-define_pdn_grid -macro -cells "Element aes_rcon aes_sbox" -halo "0.25 0.25 0.25 0.25" -voltage_domains {CORE} -name ElementGrid
-=======
 define_pdn_grid -macro -cells $::env(MACROS) -halo "0.25 0.25 0.25 0.25" -voltage_domains {CORE} -name ElementGrid
->>>>>>> bb74c362
 
 add_pdn_connect -grid {ElementGrid} -layers {M5 M6}