--- conflicted
+++ resolved
@@ -567,23 +567,15 @@
 	rm -f  $(REPORTS_DIR)/5_*
 	rm -f  $(LOG_DIR)/5_*
 
-<<<<<<< HEAD
-klayout_tr_rpt: $(RESULTS_DIR)/5_route.odb $(OBJECTS_DIR)/klayout.lyt
-=======
 klayout_tr_rpt: $(RESULTS_DIR)/5_route.def $(OBJECTS_DIR)/klayout.lyt
 	$(call KLAYOUT_FOUND)
->>>>>>> d05d00f5
 	$(KLAYOUT_CMD) -rd in_drc="$(REPORTS_DIR)/5_route_drc.rpt" \
 	        -rd in_def="$<" \
 	        -rd tech_file=$(OBJECTS_DIR)/klayout.lyt \
 	        -rm $(UTILS_DIR)/viewDrc.py
 
-<<<<<<< HEAD
-klayout_guides: $(RESULTS_DIR)/5_route.odb $(OBJECTS_DIR)/klayout.lyt
-=======
 klayout_guides: $(RESULTS_DIR)/5_route.def $(OBJECTS_DIR)/klayout.lyt
 	$(call KLAYOUT_FOUND)
->>>>>>> d05d00f5
 	$(KLAYOUT_CMD) -rd in_guide="$(RESULTS_DIR)/route.guide" \
 	        -rd in_def="$<" \
 	        -rd net_name=$(GUIDE_NET) \
