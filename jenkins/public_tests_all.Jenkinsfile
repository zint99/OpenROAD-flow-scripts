pipeline {
  agent any;
  environment {
    COMMIT_AUTHOR_EMAIL= sh (returnStdout: true, script: "git --no-pager show -s --format='%ae'").trim();
  }
  options {
    timeout(time: 1, unit: 'HOURS');
  }
  stages {
    stage('Build') {
      environment {
        OPENROAD_FLOW_NO_GIT_INIT = 1;
      }
      steps {
        sh './build_openroad.sh --local';
        stash name: 'build', includes: "tools/build/**";
      }
    }
    stage('Test') {
      parallel {
        stage('nangate45 aes') {
          agent any;
          steps {
            unstash 'build';
            sh 'flow/test/test_helper.sh aes nangate45';
            stash name: 'nangate45_aes', includes: 'flow/reports/**/*';
          }
        }
        stage('nangate45 gcd') {
          agent any;
          steps {
            unstash 'build';
            sh 'flow/test/test_helper.sh gcd nangate45';
            stash name: 'nangate45_gcd', includes: 'flow/reports/**/*';
          }
        }
        stage('nangate45 ibex') {
          agent any;
          steps {
            unstash 'build';
            sh 'flow/test/test_helper.sh ibex nangate45';
            stash name: 'nangate45_ibex', includes: 'flow/reports/**/*';
          }
        }
        stage('nangate45 jpeg') {
          agent any;
          steps {
            unstash 'build';
            sh 'flow/test/test_helper.sh jpeg nangate45';
            stash name: 'nangate45_jpeg', includes: 'flow/reports/**/*';
          }
        }
        stage('nangate45 swerv') {
          agent any;
          steps {
            unstash 'build';
            sh 'flow/test/test_helper.sh swerv nangate45';
            stash name: 'nangate45_swerv', includes: 'flow/reports/**/*';
          }
        }
        stage('nangate45 tiny rocket') {
          agent any;
          steps {
            unstash 'build';
            sh 'flow/test/test_helper.sh tinyRocket nangate45';
            stash name: 'nangate45_tinyRocket', includes: 'flow/reports/**/*';
          }
        }
        stage('sky130 hd aes') {
          agent any;
          steps {
            unstash 'build';
            sh 'flow/test/test_helper.sh aes sky130hd';
            stash name: 'sky130_hd_aes', includes: 'flow/reports/**/*';
          }
        }
        stage('sky130 hd gcd') {
          agent any;
          steps {
            unstash 'build';
            sh 'flow/test/test_helper.sh gcd sky130hd';
            stash name: 'sky130_hd_gcd', includes: 'flow/reports/**/*';
          }
        }
        stage('sky130 hd ibex') {
          agent any;
          steps {
            unstash 'build';
            sh 'flow/test/test_helper.sh ibex sky130hd';
            stash name: 'sky130_hd_ibex', includes: 'flow/reports/**/*';
          }
        }
        stage('sky130 hd jpeg') {
          agent any;
          steps {
            unstash 'build';
            sh 'flow/test/test_helper.sh jpeg sky130hd';
            stash name: 'sky130_hd_jpeg', includes: 'flow/reports/**/*';
          }
        }
        stage('sky130 hs aes') {
          agent any;
          steps {
            unstash 'build';
            sh 'flow/test/test_helper.sh aes sky130hs';
            stash name: 'sky130_hs_aes', includes: 'flow/reports/**/*';
          }
        }
        stage('sky130 hs gcd') {
          agent any;
          steps {
            unstash 'build';
            sh 'flow/test/test_helper.sh gcd sky130hs';
            stash name: 'sky130_hs_gcd', includes: 'flow/reports/**/*';
          }
        }
        stage('sky130 hs ibex') {
          agent any;
          steps {
            unstash 'build';
            sh 'flow/test/test_helper.sh ibex sky130hs';
            stash name: 'sky130_hs_ibex', includes: 'flow/reports/**/*';
          }
        }
        stage('sky130 hs jpeg') {
          agent any;
          steps {
            unstash 'build';
            sh 'flow/test/test_helper.sh jpeg sky130hs';
            stash name: 'sky130_hs_jpeg', includes: 'flow/reports/**/*';
          }
        }
        stage('sky130 hd aes_ppa') {
          agent any;
          steps {
            unstash 'build';
<<<<<<< HEAD
            sh 'flow/test/test_helper.sh aes sky130hd';
=======
            sh 'bash -ic "source setup_env.sh && flow/test/test_helper.sh aes sky130hd config_ppa.mk ppa"';
>>>>>>> d02d14bb
            stash name: 'sky130_hd_aes_ppa', includes: 'flow/reports/**/*';
          }
        }
        stage('sky130 hd gcd_ppa') {
          agent any;
          steps {
            unstash 'build';
<<<<<<< HEAD
            sh 'flow/test/test_helper.sh gcd sky130hd';
=======
            sh 'bash -ic "source setup_env.sh && flow/test/test_helper.sh gcd sky130hd config_ppa.mk ppa"';
>>>>>>> d02d14bb
            stash name: 'sky130_hd_gcd_ppa', includes: 'flow/reports/**/*';
          }
        }
        stage('sky130 hd ibex_ppa') {
          agent any;
          steps {
            unstash 'build';
<<<<<<< HEAD
            sh 'flow/test/test_helper.sh ibex sky130hd';
=======
            sh 'bash -ic "source setup_env.sh && flow/test/test_helper.sh ibex sky130hd config_ppa.mk ppa"';
>>>>>>> d02d14bb
            stash name: 'sky130_hd_ibex_ppa', includes: 'flow/reports/**/*';
          }
        }
        stage('sky130 hd jpeg_ppa') {
          agent any;
          steps {
            unstash 'build';
<<<<<<< HEAD
            sh 'flow/test/test_helper.sh jpeg sky130hd';
=======
            sh 'bash -ic "source setup_env.sh && flow/test/test_helper.sh jpeg sky130hd config_ppa.mk ppa"';
>>>>>>> d02d14bb
            stash name: 'sky130_hd_jpeg_ppa', includes: 'flow/reports/**/*';
          }
        }
        stage('sky130 hs aes_ppa') {
          agent any;
          steps {
            unstash 'build';
<<<<<<< HEAD
            sh 'flow/test/test_helper.sh aes sky130hs';
=======
            sh 'bash -ic "source setup_env.sh && flow/test/test_helper.sh aes sky130hs config_ppa.mk ppa"';
>>>>>>> d02d14bb
            stash name: 'sky130_hs_aes_ppa', includes: 'flow/reports/**/*';
          }
        }
        stage('sky130 hs gcd_ppa') {
          agent any;
          steps {
            unstash 'build';
<<<<<<< HEAD
            sh 'flow/test/test_helper.sh gcd sky130hs';
=======
            sh 'bash -ic "source setup_env.sh && flow/test/test_helper.sh gcd sky130hs config_ppa.mk ppa"';
>>>>>>> d02d14bb
            stash name: 'sky130_hs_gcd_ppa', includes: 'flow/reports/**/*';
          }
        }
        stage('sky130 hs ibex_ppa') {
          agent any;
          steps {
            unstash 'build';
<<<<<<< HEAD
            sh 'flow/test/test_helper.sh ibex sky130hs';
=======
            sh 'bash -ic "source setup_env.sh && flow/test/test_helper.sh ibex sky130hs config_ppa.mk ppa"';
>>>>>>> d02d14bb
            stash name: 'sky130_hs_ibex_ppa', includes: 'flow/reports/**/*';
          }
        }
        stage('sky130 hs jpeg_ppa') {
          agent any;
          steps {
            unstash 'build';
<<<<<<< HEAD
            sh 'flow/test/test_helper.sh jpeg sky130hs';
=======
            sh 'bash -ic "source setup_env.sh && flow/test/test_helper.sh jpeg sky130hs config_ppa.mk ppa"';
>>>>>>> d02d14bb
            stash name: 'sky130_hs_jpeg_ppa', includes: 'flow/reports/**/*';
          }
        }
      }
    }
  }
  post {
    always {
      unstash 'nangate45_aes';
      unstash 'nangate45_gcd';
      unstash 'nangate45_ibex';
      unstash 'nangate45_jpeg';
      unstash 'nangate45_swerv';
      unstash 'nangate45_tinyRocket';
      unstash 'sky130_hd_aes';
      unstash 'sky130_hd_gcd';
      unstash 'sky130_hd_ibex';
      unstash 'sky130_hd_jpeg';
      unstash 'sky130_hs_aes';
      unstash 'sky130_hs_gcd';
      unstash 'sky130_hs_ibex';
      unstash 'sky130_hs_jpeg';
      unstash 'sky130_hd_aes_ppa';
      unstash 'sky130_hd_gcd_ppa';
      unstash 'sky130_hd_ibex_ppa';
      unstash 'sky130_hd_jpeg_ppa';
      unstash 'sky130_hs_aes_ppa';
      unstash 'sky130_hs_gcd_ppa';
      unstash 'sky130_hs_ibex_ppa';
      unstash 'sky130_hs_jpeg_ppa';
      archiveArtifacts artifacts: 'flow/reports/**/*';
    }
    failure {
      script {
        if ( env.BRANCH_NAME == 'master' || env.BRANCH_NAME == 'openroad' ) {
          echo('Main development branch: report to stakeholders and commit author.');
          EMAIL_TO="$COMMIT_AUTHOR_EMAIL, \$DEFAULT_RECIPIENTS";
          REPLY_TO="$EMAIL_TO";
        } else {
          echo('Feature development branch: report only to commit author.');
          EMAIL_TO="$COMMIT_AUTHOR_EMAIL";
          REPLY_TO='$DEFAULT_REPLYTO';
        }
        sh './flow/util/getMetricsErrors.sh 2>&1 | tee error-list.txt';
        emailext (
            to: "$EMAIL_TO",
            replyTo: "$REPLY_TO",
            subject: '$DEFAULT_SUBJECT',
            body: '$DEFAULT_CONTENT',
            )
      }
    }
  }
}<|MERGE_RESOLUTION|>--- conflicted
+++ resolved
@@ -134,11 +134,7 @@
           agent any;
           steps {
             unstash 'build';
-<<<<<<< HEAD
-            sh 'flow/test/test_helper.sh aes sky130hd';
-=======
-            sh 'bash -ic "source setup_env.sh && flow/test/test_helper.sh aes sky130hd config_ppa.mk ppa"';
->>>>>>> d02d14bb
+            sh 'flow/test/test_helper.sh aes sky130hd config_ppa.mk ppa';
             stash name: 'sky130_hd_aes_ppa', includes: 'flow/reports/**/*';
           }
         }
@@ -146,11 +142,7 @@
           agent any;
           steps {
             unstash 'build';
-<<<<<<< HEAD
-            sh 'flow/test/test_helper.sh gcd sky130hd';
-=======
-            sh 'bash -ic "source setup_env.sh && flow/test/test_helper.sh gcd sky130hd config_ppa.mk ppa"';
->>>>>>> d02d14bb
+            sh 'flow/test/test_helper.sh gcd sky130hd config_ppa.mk ppa';
             stash name: 'sky130_hd_gcd_ppa', includes: 'flow/reports/**/*';
           }
         }
@@ -158,11 +150,7 @@
           agent any;
           steps {
             unstash 'build';
-<<<<<<< HEAD
-            sh 'flow/test/test_helper.sh ibex sky130hd';
-=======
-            sh 'bash -ic "source setup_env.sh && flow/test/test_helper.sh ibex sky130hd config_ppa.mk ppa"';
->>>>>>> d02d14bb
+            sh 'flow/test/test_helper.sh ibex sky130hd config_ppa.mk ppa';
             stash name: 'sky130_hd_ibex_ppa', includes: 'flow/reports/**/*';
           }
         }
@@ -170,11 +158,7 @@
           agent any;
           steps {
             unstash 'build';
-<<<<<<< HEAD
-            sh 'flow/test/test_helper.sh jpeg sky130hd';
-=======
-            sh 'bash -ic "source setup_env.sh && flow/test/test_helper.sh jpeg sky130hd config_ppa.mk ppa"';
->>>>>>> d02d14bb
+            sh 'flow/test/test_helper.sh jpeg sky130hd config_ppa.mk ppa';
             stash name: 'sky130_hd_jpeg_ppa', includes: 'flow/reports/**/*';
           }
         }
@@ -182,11 +166,7 @@
           agent any;
           steps {
             unstash 'build';
-<<<<<<< HEAD
-            sh 'flow/test/test_helper.sh aes sky130hs';
-=======
-            sh 'bash -ic "source setup_env.sh && flow/test/test_helper.sh aes sky130hs config_ppa.mk ppa"';
->>>>>>> d02d14bb
+            sh 'flow/test/test_helper.sh aes sky130hs config_ppa.mk ppa';
             stash name: 'sky130_hs_aes_ppa', includes: 'flow/reports/**/*';
           }
         }
@@ -194,11 +174,7 @@
           agent any;
           steps {
             unstash 'build';
-<<<<<<< HEAD
-            sh 'flow/test/test_helper.sh gcd sky130hs';
-=======
-            sh 'bash -ic "source setup_env.sh && flow/test/test_helper.sh gcd sky130hs config_ppa.mk ppa"';
->>>>>>> d02d14bb
+            sh 'flow/test/test_helper.sh gcd sky130hs config_ppa.mk ppa';
             stash name: 'sky130_hs_gcd_ppa', includes: 'flow/reports/**/*';
           }
         }
@@ -206,11 +182,7 @@
           agent any;
           steps {
             unstash 'build';
-<<<<<<< HEAD
-            sh 'flow/test/test_helper.sh ibex sky130hs';
-=======
-            sh 'bash -ic "source setup_env.sh && flow/test/test_helper.sh ibex sky130hs config_ppa.mk ppa"';
->>>>>>> d02d14bb
+            sh 'flow/test/test_helper.sh ibex sky130hs config_ppa.mk ppa';
             stash name: 'sky130_hs_ibex_ppa', includes: 'flow/reports/**/*';
           }
         }
@@ -218,11 +190,7 @@
           agent any;
           steps {
             unstash 'build';
-<<<<<<< HEAD
-            sh 'flow/test/test_helper.sh jpeg sky130hs';
-=======
-            sh 'bash -ic "source setup_env.sh && flow/test/test_helper.sh jpeg sky130hs config_ppa.mk ppa"';
->>>>>>> d02d14bb
+            sh 'flow/test/test_helper.sh jpeg sky130hs config_ppa.mk ppa';
             stash name: 'sky130_hs_jpeg_ppa', includes: 'flow/reports/**/*';
           }
         }
