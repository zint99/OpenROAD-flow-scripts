--- conflicted
+++ resolved
@@ -131,13 +131,8 @@
             post {
               always {
                 catchError(buildResult: 'FAILURE', stageResult: 'FAILURE') {
-<<<<<<< HEAD
-                  archiveArtifacts artifacts: "flow/*tar.gz", allowEmptyArchive: true, excludes: "4_eqy_output";
-                  archiveArtifacts artifacts: "flow/logs/**/*, flow/reports/**/*", allowEmptyArchive: true, excludes: "4_eqy_output";
-=======
                   archiveArtifacts artifacts: "flow/*tar.gz", allowEmptyArchive: true, excludes: "**/4_eqy_output/**";
                   archiveArtifacts artifacts: "flow/logs/**/*, flow/reports/**/*", allowEmptyArchive: true, excludes: "**/4_eqy_output/**";
->>>>>>> 2b46028f
                 }
               }
             }
